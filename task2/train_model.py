import pandas as pd
import torch
from torch.utils.data import Dataset, DataLoader
from transformers import BertTokenizer, BertModel, BertConfig, AdamW
from tqdm import tqdm
import torch.nn as nn
import numpy as np
from sklearn.metrics import mean_absolute_error, mean_squared_error
from scipy.stats import spearmanr
import matplotlib.pyplot as plt
import os
<<<<<<< HEAD
from huggingface_model.inference import predict_rating

# 确保模型保存目录存在
os.makedirs('task2/models', exist_ok=True)

def load_data(batch_size=32, sample_ratio=1.0):
    """加载训练和验证数据"""
    tokenizer = BertTokenizer.from_pretrained('task2/models/bert-base-chinese')
    train_df = pd.read_csv('task2/dataset/train_set.csv')
    val_df = pd.read_csv('task2/dataset/val_set.csv')
    
    # 根据sample_ratio采样数据
    if sample_ratio < 1.0:
        train_df = train_df.sample(frac=sample_ratio, random_state=42)
        val_df = val_df.sample(frac=sample_ratio, random_state=42)
    
    train_dataset = AnimeDataset(train_df['comment'].tolist(), train_df['normalized_rating'].tolist(), tokenizer)
    val_dataset = AnimeDataset(val_df['comment'].tolist(), val_df['normalized_rating'].tolist(), tokenizer)
    
    train_loader = DataLoader(train_dataset, batch_size=batch_size, shuffle=True)
    val_loader = DataLoader(val_dataset, batch_size=batch_size, shuffle=False)
    
    return train_loader, val_loader
=======

# 确保模型保存目录存在
os.makedirs('task2/models', exist_ok=True)
>>>>>>> b5e09c5a

class AnimeDataset(Dataset):
    """简化的数据集类"""
    def __init__(self, comments, ratings, tokenizer, max_length=128):
        self.comments = comments
        self.ratings = ratings
        self.tokenizer = tokenizer
        self.max_length = max_length

    def __len__(self):
        return len(self.comments)

    def __getitem__(self, idx):
        comment = str(self.comments[idx])
        rating = self.ratings[idx]

        encoding = self.tokenizer(
            comment,
            add_special_tokens=True,
            max_length=self.max_length,
            padding='max_length',
            truncation=True,
            return_tensors='pt'
        )

        return {
            'input_ids': encoding['input_ids'].flatten(),
            'attention_mask': encoding['attention_mask'].flatten(),
            'rating': torch.tensor(rating, dtype=torch.float)
        }

class SimpleRatingPredictor(nn.Module):
<<<<<<< HEAD
    """简单的评分预测模型"""
    def __init__(self, pretrained_model_path, dropout_rate=0.3):
=======
    """简化的评分预测模型"""
    def __init__(self, pretrained_model_path):
>>>>>>> b5e09c5a
        super().__init__()
        config = BertConfig.from_json_file(f'{pretrained_model_path}/config.json')
        self.bert = BertModel.from_pretrained(
            pretrained_model_path,
            config=config,
            local_files_only=True
        )
        
        # 简单的回归头
        self.regressor = nn.Sequential(
<<<<<<< HEAD
            nn.Dropout(dropout_rate),
            nn.Linear(self.bert.config.hidden_size, 128),
            nn.LayerNorm(128),
            nn.GELU(),
            nn.Dropout(dropout_rate),
            nn.Linear(128, 1),
            nn.Sigmoid()
        )
    
    def forward(self, input_ids, attention_mask):
        outputs = self.bert(input_ids=input_ids, attention_mask=attention_mask)
        cls_output = outputs.last_hidden_state[:, 0, :]
        return self.regressor(cls_output).squeeze(-1)

class WeightedMSELoss(nn.Module):
    """加权MSE损失函数，对低评分样本给予更高权重"""
    def __init__(self, low_rating_weight=2.0, low_rating_threshold=0.3):
        super().__init__()
        self.low_rating_weight = low_rating_weight
        self.low_rating_threshold = low_rating_threshold
        
    def forward(self, predictions, targets):
        # 计算平方误差
        squared_errors = (predictions - targets) ** 2
        
        # 为低评分样本分配更高权重
        weights = torch.ones_like(targets)
        weights[targets <= self.low_rating_threshold] = self.low_rating_weight
        
        # 计算加权平均
        weighted_loss = (weights * squared_errors).mean()
        return weighted_loss

def train_and_evaluate(model, train_loader, val_loader, epochs=15, lr=2e-5, 
                       patience=3, weight_decay=0.01, low_rating_weight=2.0, device='cuda'):
    """训练和评估模型，添加早停策略和学习率调整"""
=======
            nn.Dropout(0.1),
            nn.Linear(self.bert.config.hidden_size, 1),
            nn.Sigmoid()  # 确保输出在0-1范围内
        )
    
    def forward(self, input_ids, attention_mask):
        outputs = self.bert(input_ids=input_ids, attention_mask=attention_mask)
        cls_output = outputs.last_hidden_state[:, 0, :]
        return self.regressor(cls_output).squeeze(-1)

def load_data(batch_size=32, sample_ratio=1.0):
    """加载数据集"""
    print("加载数据...")
    
    # 加载训练集和验证集
    train_df = pd.read_csv('task2/dataset/train_set.csv')
    val_df = pd.read_csv('task2/dataset/val_set.csv')
    
    # 如果需要，进行采样
    if sample_ratio < 1.0:
        train_df = train_df.sample(frac=sample_ratio, random_state=42)
        val_df = val_df.sample(frac=sample_ratio, random_state=42)
        print(f"使用{sample_ratio*100:.1f}%的数据进行训练")
    
    print(f"训练集大小: {len(train_df)}")
    print(f"验证集大小: {len(val_df)}")
    
    # 加载tokenizer
    tokenizer = BertTokenizer.from_pretrained('task2/models/bert-base-chinese')
    
    # 创建数据集和数据加载器
    train_dataset = AnimeDataset(
        train_df['comment'].values,
        train_df['normalized_rating'].values,
        tokenizer
    )
    
    val_dataset = AnimeDataset(
        val_df['comment'].values,
        val_df['normalized_rating'].values,
        tokenizer
    )
    
    train_loader = DataLoader(train_dataset, batch_size=batch_size, shuffle=True)
    val_loader = DataLoader(val_dataset, batch_size=batch_size, shuffle=False)
    
    return train_loader, val_loader

def train_and_evaluate(model, train_loader, val_loader, epochs=5, lr=2e-5, device='cuda'):
    """训练和评估模型"""
    model = model.to(device)
    criterion = nn.MSELoss()
    optimizer = AdamW(model.parameters(), lr=lr)
    
    # 记录训练过程
    train_losses = []
    val_losses = []
    val_maes = []
    val_spearmans = []
    
    print("开始训练...")
    for epoch in range(epochs):
        # 训练阶段
        model.train()
        total_loss = 0
        train_pbar = tqdm(train_loader, desc=f'Epoch {epoch+1}/{epochs} [Train]')
        
        for batch in train_pbar:
            input_ids = batch['input_ids'].to(device)
            attention_mask = batch['attention_mask'].to(device)
            ratings = batch['rating'].to(device)
            
            optimizer.zero_grad()
            predictions = model(input_ids, attention_mask)
            loss = criterion(predictions, ratings)
            loss.backward()
            optimizer.step()
            
            total_loss += loss.item()
            train_pbar.set_postfix({'loss': f'{loss.item():.4f}'})
        
        avg_train_loss = total_loss / len(train_loader)
        train_losses.append(avg_train_loss)
        
        # 评估阶段
        model.eval()
        val_loss = 0
        all_preds = []
        all_labels = []
        
        with torch.no_grad():
            for batch in val_loader:
                input_ids = batch['input_ids'].to(device)
                attention_mask = batch['attention_mask'].to(device)
                ratings = batch['rating'].to(device)
                
                predictions = model(input_ids, attention_mask)
                loss = criterion(predictions, ratings)
                val_loss += loss.item()
                
                all_preds.extend(predictions.cpu().numpy())
                all_labels.extend(ratings.cpu().numpy())
        
        # 计算评估指标
        avg_val_loss = val_loss / len(val_loader)
        val_losses.append(avg_val_loss)
        
        mae = mean_absolute_error(all_labels, all_preds)
        val_maes.append(mae)
        
        spearman, _ = spearmanr(all_labels, all_preds)
        val_spearmans.append(spearman)
        
        # 打印评估结果
        print(f"Epoch {epoch+1}: Train Loss: {avg_train_loss:.4f}, Val Loss: {avg_val_loss:.4f}, MAE: {mae:.4f}, Spearman: {spearman:.4f}")
    
    # 保存最终模型
    torch.save(model.state_dict(), 'task2/models/simple_model.pth')
    print("模型已保存到 task2/models/simple_model.pth")
    
    # 绘制训练过程
    plot_training_history(train_losses, val_losses, val_maes, val_spearmans)
    
    return model

def train_and_evaluate(model, train_loader, val_loader, epochs=5, lr=2e-5, device='cuda'):
    """训练和评估模型"""
>>>>>>> b5e09c5a
    model = model.to(device)
    criterion = nn.MSELoss()
    optimizer = AdamW(model.parameters(), lr=lr)
    
<<<<<<< HEAD
    # 使用加权MSE损失函数
    criterion = WeightedMSELoss(low_rating_weight=low_rating_weight)
    
    # 添加权重衰减以增强正则化
    optimizer = AdamW(model.parameters(), lr=lr, weight_decay=weight_decay)
    
    # 学习率调度器 - 当验证损失不再下降时降低学习率
    scheduler = torch.optim.lr_scheduler.ReduceLROnPlateau(
        optimizer, mode='min', factor=0.5, patience=2, verbose=True
    )
    
=======
>>>>>>> b5e09c5a
    # 记录训练过程
    train_losses = []
    val_losses = []
    val_maes = []
    val_spearmans = []
<<<<<<< HEAD
    val_mses = []
    val_rmses = []
    val_low_rating_mses = []  # 添加低评分样本MSE记录
=======
    val_mses = []  # 添加MSE记录
    val_rmses = []  # 添加RMSE记录
>>>>>>> b5e09c5a
    
    # 记录最后一轮的预测结果
    final_preds = None
    final_labels = None
<<<<<<< HEAD
    
    # 早停变量
    best_val_loss = float('inf')
    early_stop_counter = 0
    best_model_state = None
    best_epoch = 0
=======
>>>>>>> b5e09c5a
    
    print("开始训练...")
    for epoch in range(epochs):
        # 训练阶段
        model.train()
        total_loss = 0
        train_pbar = tqdm(train_loader, desc=f'Epoch {epoch+1}/{epochs} [Train]')
        
        for batch in train_pbar:
            input_ids = batch['input_ids'].to(device)
            attention_mask = batch['attention_mask'].to(device)
            ratings = batch['rating'].to(device)
            
            optimizer.zero_grad()
            predictions = model(input_ids, attention_mask)
            loss = criterion(predictions, ratings)
            loss.backward()
            optimizer.step()
            
            total_loss += loss.item()
            train_pbar.set_postfix({'loss': f'{loss.item():.4f}'})
        
        avg_train_loss = total_loss / len(train_loader)
        train_losses.append(avg_train_loss)
        
        # 评估阶段
        model.eval()
        val_loss = 0
        all_preds = []
        all_labels = []
        
        with torch.no_grad():
            for batch in val_loader:
                input_ids = batch['input_ids'].to(device)
                attention_mask = batch['attention_mask'].to(device)
                ratings = batch['rating'].to(device)
                
                predictions = model(input_ids, attention_mask)
                loss = criterion(predictions, ratings)
                val_loss += loss.item()
                
                all_preds.extend(predictions.cpu().numpy())
                all_labels.extend(ratings.cpu().numpy())
        
<<<<<<< HEAD
        # 保存当前轮次的预测结果
        current_preds = np.array(all_preds)
        current_labels = np.array(all_labels)
=======
        # 保存最后一轮的预测结果
        if epoch == epochs - 1:
            final_preds = all_preds
            final_labels = all_labels
>>>>>>> b5e09c5a
        
        # 计算评估指标
        avg_val_loss = val_loss / len(val_loader)
        val_losses.append(avg_val_loss)
        
<<<<<<< HEAD
        # 更新学习率调度器
        scheduler.step(avg_val_loss)
        
        # 计算MSE和RMSE
        mse = mean_squared_error(current_labels, current_preds)
        rmse = np.sqrt(mse)
        val_mses.append(mse)
        val_rmses.append(rmse)
        
        # 计算低评分样本的MSE
        low_rating_mask = current_labels <= 0.3
        if np.any(low_rating_mask):
            low_rating_mse = mean_squared_error(
                current_labels[low_rating_mask], 
                current_preds[low_rating_mask]
            )
        else:
            low_rating_mse = float('nan')
        val_low_rating_mses.append(low_rating_mse)
        
        mae = mean_absolute_error(current_labels, current_preds)
        val_maes.append(mae)
        
        spearman, _ = spearmanr(current_labels, current_preds)
=======
        # 计算MSE和RMSE
        mse = mean_squared_error(all_labels, all_preds)
        rmse = np.sqrt(mse)
        val_mses.append(mse)
        val_rmses.append(rmse)
        
        mae = mean_absolute_error(all_labels, all_preds)
        val_maes.append(mae)
        
        spearman, _ = spearmanr(all_labels, all_preds)
>>>>>>> b5e09c5a
        val_spearmans.append(spearman)
        
        # 打印评估结果
        print(f"Epoch {epoch+1}: Train Loss: {avg_train_loss:.4f}, Val Loss: {avg_val_loss:.4f}")
        print(f"MSE: {mse:.4f}, RMSE: {rmse:.4f}, MAE: {mae:.4f}, Spearman: {spearman:.4f}")
<<<<<<< HEAD
        print(f"低评分样本MSE: {low_rating_mse:.4f}")
        
        # 早停检查
        if avg_val_loss < best_val_loss:
            best_val_loss = avg_val_loss
            early_stop_counter = 0
            best_model_state = model.state_dict().copy()
            best_epoch = epoch
            final_preds = current_preds
            final_labels = current_labels
            print(f"发现更好的模型! 验证损失: {best_val_loss:.4f}")
        else:
            early_stop_counter += 1
            print(f"验证损失未改善. 早停计数器: {early_stop_counter}/{patience}")
            
            if early_stop_counter >= patience:
                print(f"\n早停触发! 在第{epoch+1}轮停止训练.")
                print(f"最佳模型出现在第{best_epoch+1}轮，验证损失为{best_val_loss:.4f}")
                break
    
    # 恢复最佳模型
    if best_model_state is not None:
        model.load_state_dict(best_model_state)
        print(f"已恢复第{best_epoch+1}轮的最佳模型")
=======
>>>>>>> b5e09c5a
    
    # 保存最终模型
    torch.save(model.state_dict(), 'task2/models/simple_model.pth')
    print("模型已保存到 task2/models/simple_model.pth")
    
    # 绘制训练过程
<<<<<<< HEAD
    plot_training_history(
        train_losses, val_losses, val_maes, val_spearmans, 
        val_mses, val_rmses, val_low_rating_mses, final_labels, final_preds,
        best_epoch
    )
    
    # 打印最终评估结果
    print("\n最终评估结果 (最佳模型):")
    print(f"MSE: {val_mses[best_epoch]:.4f}")
    print(f"RMSE: {val_rmses[best_epoch]:.4f}")
    print(f"MAE: {val_maes[best_epoch]:.4f}")
    print(f"Spearman相关系数: {val_spearmans[best_epoch]:.4f}")
    print(f"低评分样本MSE: {val_low_rating_mses[best_epoch]:.4f}")
    
    return model

def plot_training_history(train_losses, val_losses, val_maes, val_spearmans, 
                          val_mses, val_rmses, val_low_rating_mses, 
                          all_labels=None, all_preds=None, best_epoch=None):
    """绘制更详细的训练历史图表，包括低评分样本MSE和最佳模型标记"""
    plt.figure(figsize=(15, 12))
    
    # 1. 损失曲线
    plt.subplot(3, 2, 1)
    plt.plot(train_losses, label='Train Loss')
    plt.plot(val_losses, label='Val Loss')
    if best_epoch is not None:
        plt.axvline(x=best_epoch, color='r', linestyle='--', label='Best Model')
    plt.title('Loss over epochs')
    plt.xlabel('Epoch')
    plt.ylabel('Loss')
    plt.legend()
    
    # 2. MSE曲线
    plt.subplot(3, 2, 2)
    plt.plot(val_mses, label='MSE')
    plt.plot(val_low_rating_mses, label='Low Rating MSE')
    if best_epoch is not None:
        plt.axvline(x=best_epoch, color='r', linestyle='--', label='Best Model')
    plt.title('MSE over epochs')
=======
    plot_training_history(train_losses, val_losses, val_maes, val_spearmans, val_mses, val_rmses, final_labels, final_preds)
    
    # 打印最终评估结果
    print("\n最终评估结果:")
    print(f"MSE: {val_mses[-1]:.4f}")
    print(f"RMSE: {val_rmses[-1]:.4f}")
    print(f"MAE: {val_maes[-1]:.4f}")
    print(f"Spearman相关系数: {val_spearmans[-1]:.4f}")
    
    return model

def plot_training_history(train_losses, val_losses, val_maes, val_spearmans, val_mses, val_rmses, all_labels=None, all_preds=None):
    """绘制更详细的训练历史图表"""
    plt.figure(figsize=(15, 10))
    
    # 1. MSE损失曲线
    plt.subplot(2, 2, 1)
    plt.plot(train_losses, label='Train Loss')
    plt.plot(val_losses, label='Val Loss')
    plt.plot(val_mses, label='Val MSE')
    plt.title('Loss and MSE over epochs')
>>>>>>> b5e09c5a
    plt.xlabel('Epoch')
    plt.ylabel('Loss/MSE')
    plt.legend()
    
<<<<<<< HEAD
    # 3. MAE和RMSE曲线
    plt.subplot(3, 2, 3)
    plt.plot(val_maes, label='MAE')
    plt.plot(val_rmses, label='RMSE')
    if best_epoch is not None:
        plt.axvline(x=best_epoch, color='r', linestyle='--', label='Best Model')
=======
    # 2. MAE和RMSE曲线
    plt.subplot(2, 2, 2)
    plt.plot(val_maes, label='MAE')
    plt.plot(val_rmses, label='RMSE')
>>>>>>> b5e09c5a
    plt.title('MAE and RMSE over epochs')
    plt.xlabel('Epoch')
    plt.ylabel('Error')
    plt.legend()
    
    # 4. Spearman相关系数曲线
    plt.subplot(3, 2, 4)
    plt.plot(val_spearmans, label='Spearman')
    if best_epoch is not None:
        plt.axvline(x=best_epoch, color='r', linestyle='--', label='Best Model')
    plt.title('Spearman Correlation over epochs')
    plt.xlabel('Epoch')
    plt.ylabel('Correlation')
    plt.legend()
    
    # 5. 预测值vs真实值散点图
    if all_labels is not None and all_preds is not None:
        plt.subplot(3, 2, 5)
        plt.scatter(all_labels, all_preds, alpha=0.5)
        plt.plot([0, 1], [0, 1], 'r--')
        # 高亮低评分样本
        low_rating_mask = all_labels <= 0.3
        if np.any(low_rating_mask):
            plt.scatter(
                np.array(all_labels)[low_rating_mask], 
                np.array(all_preds)[low_rating_mask], 
                color='red', alpha=0.7, label='Low Ratings'
            )
        plt.title('Predictions vs Ground Truth')
        plt.xlabel('True Ratings')
        plt.ylabel('Predicted Ratings')
        plt.legend()
    
    # 6. 评分分布对比
    if all_labels is not None and all_preds is not None:
        plt.subplot(3, 2, 6)
        plt.hist(all_labels, bins=20, alpha=0.5, label='True')
        plt.hist(all_preds, bins=20, alpha=0.5, label='Predicted')
        plt.title('Rating Distribution')
        plt.xlabel('Rating')
        plt.ylabel('Count')
        plt.legend()
    
    plt.tight_layout()
    plt.savefig('task2/models/simple_training_history.png')
    plt.close()
    print("训练历史图表已保存到 task2/models/simple_training_history.png")
<<<<<<< HEAD
=======

def train_and_evaluate(model, train_loader, val_loader, epochs=5, lr=2e-5, device='cuda'):
    """训练和评估模型"""
    model = model.to(device)
    criterion = nn.MSELoss()
    optimizer = AdamW(model.parameters(), lr=lr)
    
    # 记录训练过程
    train_losses = []
    val_losses = []
    val_maes = []
    val_spearmans = []
    
    # 记录最后一轮的预测结果
    final_preds = None
    final_labels = None
    
    print("开始训练...")
    for epoch in range(epochs):
        # 训练阶段
        model.train()
        total_loss = 0
        train_pbar = tqdm(train_loader, desc=f'Epoch {epoch+1}/{epochs} [Train]')
        
        for batch in train_pbar:
            input_ids = batch['input_ids'].to(device)
            attention_mask = batch['attention_mask'].to(device)
            ratings = batch['rating'].to(device)
            
            optimizer.zero_grad()
            predictions = model(input_ids, attention_mask)
            loss = criterion(predictions, ratings)
            loss.backward()
            optimizer.step()
            
            total_loss += loss.item()
            train_pbar.set_postfix({'loss': f'{loss.item():.4f}'})
        
        avg_train_loss = total_loss / len(train_loader)
        train_losses.append(avg_train_loss)
        
        # 评估阶段
        model.eval()
        val_loss = 0
        all_preds = []
        all_labels = []
        
        with torch.no_grad():
            for batch in val_loader:
                input_ids = batch['input_ids'].to(device)
                attention_mask = batch['attention_mask'].to(device)
                ratings = batch['rating'].to(device)
                
                predictions = model(input_ids, attention_mask)
                loss = criterion(predictions, ratings)
                val_loss += loss.item()
                
                all_preds.extend(predictions.cpu().numpy())
                all_labels.extend(ratings.cpu().numpy())
        
        # 保存最后一轮的预测结果
        if epoch == epochs - 1:
            final_preds = all_preds
            final_labels = all_labels
        
        # 计算评估指标
        avg_val_loss = val_loss / len(val_loader)
        val_losses.append(avg_val_loss)
        
        mae = mean_absolute_error(all_labels, all_preds)
        val_maes.append(mae)
        
        spearman, _ = spearmanr(all_labels, all_preds)
        val_spearmans.append(spearman)
        
        # 打印评估结果
        print(f"Epoch {epoch+1}: Train Loss: {avg_train_loss:.4f}, Val Loss: {avg_val_loss:.4f}, MAE: {mae:.4f}, Spearman: {spearman:.4f}")
    
    # 保存最终模型
    torch.save(model.state_dict(), 'task2/models/simple_model.pth')
    print("模型已保存到 task2/models/simple_model.pth")
    
    # 绘制训练过程
    plot_training_history(train_losses, val_losses, val_maes, val_spearmans, final_labels, final_preds)
    
    return model

if __name__ == "__main__":
    # 设置随机种子
    torch.manual_seed(42)
    np.random.seed(42)
    
    # 设置设备
    device = torch.device('cuda' if torch.cuda.is_available() else 'cpu')
    print(f"使用设备: {device}")
    
    # 用户选择
    print("=" * 50)
    print("简易动漫评论评分预测模型微调程序")
    print("=" * 50)
    
    # 询问用户是否使用小数据集
    use_small_dataset = input("是否使用5%的数据集进行快速训练？(y/n): ").lower() == 'y'
    sample_ratio = 0.05 if use_small_dataset else 1.0
    
    # 加载数据
    train_loader, val_loader = load_data(batch_size=32, sample_ratio=sample_ratio)
    
    # 初始化模型
    model = SimpleRatingPredictor('task2/models/bert-base-chinese')
    
    # 训练模型 - 统一使用5轮训练
    epochs = 5
    model = train_and_evaluate(model, train_loader, val_loader, epochs=epochs, device=device)
    
    # 测试预测
    tokenizer = BertTokenizer.from_pretrained('task2/models/bert-base-chinese')
    
    test_comments = [
        "这部动漫太棒了，情节紧凑，人物刻画深入，强烈推荐！",
        "剧情一般，画风还可以，打发时间可以看看。",
        "太难看了，浪费时间，剧情混乱，角色塑造差。"
    ]
    
    print("\n测试预测结果:")
    for comment in test_comments:
        rating = predict_rating(model, comment, tokenizer, device)
        print(f"评论: {comment}")
        print(f"预测评分: {rating:.1f}/10\n")
    
    print("简易微调程序执行完毕!")

def predict_rating(model, text, tokenizer, device='cuda'):
    """使用模型预测单个评论的评分"""
    model.eval()
    encoding = tokenizer(
        text,
        add_special_tokens=True,
        max_length=128,
        padding='max_length',
        truncation=True,
        return_tensors='pt'
    )
    
    input_ids = encoding['input_ids'].to(device)
    attention_mask = encoding['attention_mask'].to(device)
    
    with torch.no_grad():
        prediction = model(input_ids, attention_mask)
    
    # 将0-1的预测值转换为1-10的评分
    rating = prediction.item() * 10
    return rating
>>>>>>> b5e09c5a

if __name__ == "__main__":
    # 设置随机种子
    torch.manual_seed(42)
    np.random.seed(42)
    
    # 设置设备
    device = torch.device('cuda' if torch.cuda.is_available() else 'cpu')
    print(f"使用设备: {device}")
    
    # 用户选择
    print("=" * 50)
    print("简易动漫评论评分预测模型微调程序")
    print("=" * 50)
    
    # 询问用户是否使用小数据集
    use_small_dataset = input("是否使用5%的数据集进行快速训练？(y/n): ").lower() == 'y'
    sample_ratio = 0.05 if use_small_dataset else 1.0
    
    # 加载数据
<<<<<<< HEAD
    train_loader, val_loader = load_data(batch_size=64, sample_ratio=sample_ratio)
    
    # 初始化模型 - 增加dropout率
    model = SimpleRatingPredictor('task2/models/bert-base-chinese', dropout_rate=0.3)
    
    # 训练模型 - 增加轮次，添加早停和学习率调整
    epochs = 15  # 增加到15轮
    patience = 3  # 早停耐心值
    weight_decay = 0.01  # L2正则化
    low_rating_weight = 2.0  # 低评分样本权重
    
    model = train_and_evaluate(
        model, 
        train_loader, 
        val_loader, 
        epochs=epochs, 
        patience=patience,
        weight_decay=weight_decay,
        low_rating_weight=low_rating_weight,
        device=device
    )
=======
    train_loader, val_loader = load_data(batch_size=32, sample_ratio=sample_ratio)
    
    # 初始化模型
    model = SimpleRatingPredictor('task2/models/bert-base-chinese')
    
    # 训练模型
    epochs = 3 if use_small_dataset else 5
    model = train_and_evaluate(model, train_loader, val_loader, epochs=epochs, device=device)
>>>>>>> b5e09c5a
    
    # 测试预测
    tokenizer = BertTokenizer.from_pretrained('task2/models/bert-base-chinese')
    
    test_comments = [
        "这部动漫太棒了，情节紧凑，人物刻画深入，强烈推荐！",
        "剧情一般，画风还可以，打发时间可以看看。",
        "太难看了，浪费时间，剧情混乱，角色塑造差。"
    ]
    
    print("\n测试预测结果:")
    for comment in test_comments:
        rating = predict_rating(model, comment, tokenizer, device)
        print(f"评论: {comment}")
        print(f"预测评分: {rating:.1f}/10\n")
    
    print("简易微调程序执行完毕!")<|MERGE_RESOLUTION|>--- conflicted
+++ resolved
@@ -3,13 +3,16 @@
 from torch.utils.data import Dataset, DataLoader
 from transformers import BertTokenizer, BertModel, BertConfig, AdamW
 from tqdm import tqdm
+from transformers import BertTokenizer, BertModel, BertConfig, AdamW
+from tqdm import tqdm
 import torch.nn as nn
+import numpy as np
+from sklearn.metrics import mean_absolute_error, mean_squared_error
 import numpy as np
 from sklearn.metrics import mean_absolute_error, mean_squared_error
 from scipy.stats import spearmanr
 import matplotlib.pyplot as plt
 import os
-<<<<<<< HEAD
 from huggingface_model.inference import predict_rating
 
 # 确保模型保存目录存在
@@ -33,13 +36,10 @@
     val_loader = DataLoader(val_dataset, batch_size=batch_size, shuffle=False)
     
     return train_loader, val_loader
-=======
-
-# 确保模型保存目录存在
-os.makedirs('task2/models', exist_ok=True)
->>>>>>> b5e09c5a
 
 class AnimeDataset(Dataset):
+    """简化的数据集类"""
+    def __init__(self, comments, ratings, tokenizer, max_length=128):
     """简化的数据集类"""
     def __init__(self, comments, ratings, tokenizer, max_length=128):
         self.comments = comments
@@ -70,13 +70,8 @@
         }
 
 class SimpleRatingPredictor(nn.Module):
-<<<<<<< HEAD
     """简单的评分预测模型"""
     def __init__(self, pretrained_model_path, dropout_rate=0.3):
-=======
-    """简化的评分预测模型"""
-    def __init__(self, pretrained_model_path):
->>>>>>> b5e09c5a
         super().__init__()
         config = BertConfig.from_json_file(f'{pretrained_model_path}/config.json')
         self.bert = BertModel.from_pretrained(
@@ -87,7 +82,6 @@
         
         # 简单的回归头
         self.regressor = nn.Sequential(
-<<<<<<< HEAD
             nn.Dropout(dropout_rate),
             nn.Linear(self.bert.config.hidden_size, 128),
             nn.LayerNorm(128),
@@ -124,71 +118,43 @@
 def train_and_evaluate(model, train_loader, val_loader, epochs=15, lr=2e-5, 
                        patience=3, weight_decay=0.01, low_rating_weight=2.0, device='cuda'):
     """训练和评估模型，添加早停策略和学习率调整"""
-=======
-            nn.Dropout(0.1),
-            nn.Linear(self.bert.config.hidden_size, 1),
-            nn.Sigmoid()  # 确保输出在0-1范围内
-        )
-    
-    def forward(self, input_ids, attention_mask):
-        outputs = self.bert(input_ids=input_ids, attention_mask=attention_mask)
-        cls_output = outputs.last_hidden_state[:, 0, :]
-        return self.regressor(cls_output).squeeze(-1)
-
-def load_data(batch_size=32, sample_ratio=1.0):
-    """加载数据集"""
-    print("加载数据...")
-    
-    # 加载训练集和验证集
-    train_df = pd.read_csv('task2/dataset/train_set.csv')
-    val_df = pd.read_csv('task2/dataset/val_set.csv')
-    
-    # 如果需要，进行采样
-    if sample_ratio < 1.0:
-        train_df = train_df.sample(frac=sample_ratio, random_state=42)
-        val_df = val_df.sample(frac=sample_ratio, random_state=42)
-        print(f"使用{sample_ratio*100:.1f}%的数据进行训练")
-    
-    print(f"训练集大小: {len(train_df)}")
-    print(f"验证集大小: {len(val_df)}")
-    
-    # 加载tokenizer
-    tokenizer = BertTokenizer.from_pretrained('task2/models/bert-base-chinese')
-    
-    # 创建数据集和数据加载器
-    train_dataset = AnimeDataset(
-        train_df['comment'].values,
-        train_df['normalized_rating'].values,
-        tokenizer
+    model = model.to(device)
+    
+    # 使用加权MSE损失函数
+    criterion = WeightedMSELoss(low_rating_weight=low_rating_weight)
+    
+    # 添加权重衰减以增强正则化
+    optimizer = AdamW(model.parameters(), lr=lr, weight_decay=weight_decay)
+    
+    # 学习率调度器 - 当验证损失不再下降时降低学习率
+    scheduler = torch.optim.lr_scheduler.ReduceLROnPlateau(
+        optimizer, mode='min', factor=0.5, patience=2, verbose=True
     )
-    
-    val_dataset = AnimeDataset(
-        val_df['comment'].values,
-        val_df['normalized_rating'].values,
-        tokenizer
-    )
-    
-    train_loader = DataLoader(train_dataset, batch_size=batch_size, shuffle=True)
-    val_loader = DataLoader(val_dataset, batch_size=batch_size, shuffle=False)
-    
-    return train_loader, val_loader
-
-def train_and_evaluate(model, train_loader, val_loader, epochs=5, lr=2e-5, device='cuda'):
-    """训练和评估模型"""
-    model = model.to(device)
-    criterion = nn.MSELoss()
-    optimizer = AdamW(model.parameters(), lr=lr)
     
     # 记录训练过程
     train_losses = []
     val_losses = []
     val_maes = []
     val_spearmans = []
+    val_mses = []
+    val_rmses = []
+    val_low_rating_mses = []  # 添加低评分样本MSE记录
+    
+    # 记录最后一轮的预测结果
+    final_preds = None
+    final_labels = None
+    
+    # 早停变量
+    best_val_loss = float('inf')
+    early_stop_counter = 0
+    best_model_state = None
+    best_epoch = 0
     
     print("开始训练...")
     for epoch in range(epochs):
         # 训练阶段
         model.train()
+        total_loss = 0
         total_loss = 0
         train_pbar = tqdm(train_loader, desc=f'Epoch {epoch+1}/{epochs} [Train]')
         
@@ -202,15 +168,29 @@
             loss = criterion(predictions, ratings)
             loss.backward()
             optimizer.step()
+            predictions = model(input_ids, attention_mask)
+            loss = criterion(predictions, ratings)
+            loss.backward()
+            optimizer.step()
             
             total_loss += loss.item()
             train_pbar.set_postfix({'loss': f'{loss.item():.4f}'})
         
         avg_train_loss = total_loss / len(train_loader)
         train_losses.append(avg_train_loss)
-        
+            total_loss += loss.item()
+            train_pbar.set_postfix({'loss': f'{loss.item():.4f}'})
+        
+        avg_train_loss = total_loss / len(train_loader)
+        train_losses.append(avg_train_loss)
+        
+        # 评估阶段
         # 评估阶段
         model.eval()
+        val_loss = 0
+        all_preds = []
+        all_labels = []
+        
         val_loss = 0
         all_preds = []
         all_labels = []
@@ -228,135 +208,14 @@
                 all_preds.extend(predictions.cpu().numpy())
                 all_labels.extend(ratings.cpu().numpy())
         
+        # 保存当前轮次的预测结果
+        current_preds = np.array(all_preds)
+        current_labels = np.array(all_labels)
+        
         # 计算评估指标
         avg_val_loss = val_loss / len(val_loader)
         val_losses.append(avg_val_loss)
         
-        mae = mean_absolute_error(all_labels, all_preds)
-        val_maes.append(mae)
-        
-        spearman, _ = spearmanr(all_labels, all_preds)
-        val_spearmans.append(spearman)
-        
-        # 打印评估结果
-        print(f"Epoch {epoch+1}: Train Loss: {avg_train_loss:.4f}, Val Loss: {avg_val_loss:.4f}, MAE: {mae:.4f}, Spearman: {spearman:.4f}")
-    
-    # 保存最终模型
-    torch.save(model.state_dict(), 'task2/models/simple_model.pth')
-    print("模型已保存到 task2/models/simple_model.pth")
-    
-    # 绘制训练过程
-    plot_training_history(train_losses, val_losses, val_maes, val_spearmans)
-    
-    return model
-
-def train_and_evaluate(model, train_loader, val_loader, epochs=5, lr=2e-5, device='cuda'):
-    """训练和评估模型"""
->>>>>>> b5e09c5a
-    model = model.to(device)
-    criterion = nn.MSELoss()
-    optimizer = AdamW(model.parameters(), lr=lr)
-    
-<<<<<<< HEAD
-    # 使用加权MSE损失函数
-    criterion = WeightedMSELoss(low_rating_weight=low_rating_weight)
-    
-    # 添加权重衰减以增强正则化
-    optimizer = AdamW(model.parameters(), lr=lr, weight_decay=weight_decay)
-    
-    # 学习率调度器 - 当验证损失不再下降时降低学习率
-    scheduler = torch.optim.lr_scheduler.ReduceLROnPlateau(
-        optimizer, mode='min', factor=0.5, patience=2, verbose=True
-    )
-    
-=======
->>>>>>> b5e09c5a
-    # 记录训练过程
-    train_losses = []
-    val_losses = []
-    val_maes = []
-    val_spearmans = []
-<<<<<<< HEAD
-    val_mses = []
-    val_rmses = []
-    val_low_rating_mses = []  # 添加低评分样本MSE记录
-=======
-    val_mses = []  # 添加MSE记录
-    val_rmses = []  # 添加RMSE记录
->>>>>>> b5e09c5a
-    
-    # 记录最后一轮的预测结果
-    final_preds = None
-    final_labels = None
-<<<<<<< HEAD
-    
-    # 早停变量
-    best_val_loss = float('inf')
-    early_stop_counter = 0
-    best_model_state = None
-    best_epoch = 0
-=======
->>>>>>> b5e09c5a
-    
-    print("开始训练...")
-    for epoch in range(epochs):
-        # 训练阶段
-        model.train()
-        total_loss = 0
-        train_pbar = tqdm(train_loader, desc=f'Epoch {epoch+1}/{epochs} [Train]')
-        
-        for batch in train_pbar:
-            input_ids = batch['input_ids'].to(device)
-            attention_mask = batch['attention_mask'].to(device)
-            ratings = batch['rating'].to(device)
-            
-            optimizer.zero_grad()
-            predictions = model(input_ids, attention_mask)
-            loss = criterion(predictions, ratings)
-            loss.backward()
-            optimizer.step()
-            
-            total_loss += loss.item()
-            train_pbar.set_postfix({'loss': f'{loss.item():.4f}'})
-        
-        avg_train_loss = total_loss / len(train_loader)
-        train_losses.append(avg_train_loss)
-        
-        # 评估阶段
-        model.eval()
-        val_loss = 0
-        all_preds = []
-        all_labels = []
-        
-        with torch.no_grad():
-            for batch in val_loader:
-                input_ids = batch['input_ids'].to(device)
-                attention_mask = batch['attention_mask'].to(device)
-                ratings = batch['rating'].to(device)
-                
-                predictions = model(input_ids, attention_mask)
-                loss = criterion(predictions, ratings)
-                val_loss += loss.item()
-                
-                all_preds.extend(predictions.cpu().numpy())
-                all_labels.extend(ratings.cpu().numpy())
-        
-<<<<<<< HEAD
-        # 保存当前轮次的预测结果
-        current_preds = np.array(all_preds)
-        current_labels = np.array(all_labels)
-=======
-        # 保存最后一轮的预测结果
-        if epoch == epochs - 1:
-            final_preds = all_preds
-            final_labels = all_labels
->>>>>>> b5e09c5a
-        
-        # 计算评估指标
-        avg_val_loss = val_loss / len(val_loader)
-        val_losses.append(avg_val_loss)
-        
-<<<<<<< HEAD
         # 更新学习率调度器
         scheduler.step(avg_val_loss)
         
@@ -381,24 +240,11 @@
         val_maes.append(mae)
         
         spearman, _ = spearmanr(current_labels, current_preds)
-=======
-        # 计算MSE和RMSE
-        mse = mean_squared_error(all_labels, all_preds)
-        rmse = np.sqrt(mse)
-        val_mses.append(mse)
-        val_rmses.append(rmse)
-        
-        mae = mean_absolute_error(all_labels, all_preds)
-        val_maes.append(mae)
-        
-        spearman, _ = spearmanr(all_labels, all_preds)
->>>>>>> b5e09c5a
         val_spearmans.append(spearman)
         
         # 打印评估结果
         print(f"Epoch {epoch+1}: Train Loss: {avg_train_loss:.4f}, Val Loss: {avg_val_loss:.4f}")
         print(f"MSE: {mse:.4f}, RMSE: {rmse:.4f}, MAE: {mae:.4f}, Spearman: {spearman:.4f}")
-<<<<<<< HEAD
         print(f"低评分样本MSE: {low_rating_mse:.4f}")
         
         # 早停检查
@@ -423,15 +269,12 @@
     if best_model_state is not None:
         model.load_state_dict(best_model_state)
         print(f"已恢复第{best_epoch+1}轮的最佳模型")
-=======
->>>>>>> b5e09c5a
     
     # 保存最终模型
     torch.save(model.state_dict(), 'task2/models/simple_model.pth')
     print("模型已保存到 task2/models/simple_model.pth")
     
     # 绘制训练过程
-<<<<<<< HEAD
     plot_training_history(
         train_losses, val_losses, val_maes, val_spearmans, 
         val_mses, val_rmses, val_low_rating_mses, final_labels, final_preds,
@@ -472,46 +315,16 @@
     if best_epoch is not None:
         plt.axvline(x=best_epoch, color='r', linestyle='--', label='Best Model')
     plt.title('MSE over epochs')
-=======
-    plot_training_history(train_losses, val_losses, val_maes, val_spearmans, val_mses, val_rmses, final_labels, final_preds)
-    
-    # 打印最终评估结果
-    print("\n最终评估结果:")
-    print(f"MSE: {val_mses[-1]:.4f}")
-    print(f"RMSE: {val_rmses[-1]:.4f}")
-    print(f"MAE: {val_maes[-1]:.4f}")
-    print(f"Spearman相关系数: {val_spearmans[-1]:.4f}")
-    
-    return model
-
-def plot_training_history(train_losses, val_losses, val_maes, val_spearmans, val_mses, val_rmses, all_labels=None, all_preds=None):
-    """绘制更详细的训练历史图表"""
-    plt.figure(figsize=(15, 10))
-    
-    # 1. MSE损失曲线
-    plt.subplot(2, 2, 1)
-    plt.plot(train_losses, label='Train Loss')
-    plt.plot(val_losses, label='Val Loss')
-    plt.plot(val_mses, label='Val MSE')
-    plt.title('Loss and MSE over epochs')
->>>>>>> b5e09c5a
     plt.xlabel('Epoch')
     plt.ylabel('Loss/MSE')
     plt.legend()
     
-<<<<<<< HEAD
     # 3. MAE和RMSE曲线
     plt.subplot(3, 2, 3)
     plt.plot(val_maes, label='MAE')
     plt.plot(val_rmses, label='RMSE')
     if best_epoch is not None:
         plt.axvline(x=best_epoch, color='r', linestyle='--', label='Best Model')
-=======
-    # 2. MAE和RMSE曲线
-    plt.subplot(2, 2, 2)
-    plt.plot(val_maes, label='MAE')
-    plt.plot(val_rmses, label='RMSE')
->>>>>>> b5e09c5a
     plt.title('MAE and RMSE over epochs')
     plt.xlabel('Epoch')
     plt.ylabel('Error')
@@ -557,96 +370,9 @@
     
     plt.tight_layout()
     plt.savefig('task2/models/simple_training_history.png')
+    plt.savefig('task2/models/simple_training_history.png')
     plt.close()
     print("训练历史图表已保存到 task2/models/simple_training_history.png")
-<<<<<<< HEAD
-=======
-
-def train_and_evaluate(model, train_loader, val_loader, epochs=5, lr=2e-5, device='cuda'):
-    """训练和评估模型"""
-    model = model.to(device)
-    criterion = nn.MSELoss()
-    optimizer = AdamW(model.parameters(), lr=lr)
-    
-    # 记录训练过程
-    train_losses = []
-    val_losses = []
-    val_maes = []
-    val_spearmans = []
-    
-    # 记录最后一轮的预测结果
-    final_preds = None
-    final_labels = None
-    
-    print("开始训练...")
-    for epoch in range(epochs):
-        # 训练阶段
-        model.train()
-        total_loss = 0
-        train_pbar = tqdm(train_loader, desc=f'Epoch {epoch+1}/{epochs} [Train]')
-        
-        for batch in train_pbar:
-            input_ids = batch['input_ids'].to(device)
-            attention_mask = batch['attention_mask'].to(device)
-            ratings = batch['rating'].to(device)
-            
-            optimizer.zero_grad()
-            predictions = model(input_ids, attention_mask)
-            loss = criterion(predictions, ratings)
-            loss.backward()
-            optimizer.step()
-            
-            total_loss += loss.item()
-            train_pbar.set_postfix({'loss': f'{loss.item():.4f}'})
-        
-        avg_train_loss = total_loss / len(train_loader)
-        train_losses.append(avg_train_loss)
-        
-        # 评估阶段
-        model.eval()
-        val_loss = 0
-        all_preds = []
-        all_labels = []
-        
-        with torch.no_grad():
-            for batch in val_loader:
-                input_ids = batch['input_ids'].to(device)
-                attention_mask = batch['attention_mask'].to(device)
-                ratings = batch['rating'].to(device)
-                
-                predictions = model(input_ids, attention_mask)
-                loss = criterion(predictions, ratings)
-                val_loss += loss.item()
-                
-                all_preds.extend(predictions.cpu().numpy())
-                all_labels.extend(ratings.cpu().numpy())
-        
-        # 保存最后一轮的预测结果
-        if epoch == epochs - 1:
-            final_preds = all_preds
-            final_labels = all_labels
-        
-        # 计算评估指标
-        avg_val_loss = val_loss / len(val_loader)
-        val_losses.append(avg_val_loss)
-        
-        mae = mean_absolute_error(all_labels, all_preds)
-        val_maes.append(mae)
-        
-        spearman, _ = spearmanr(all_labels, all_preds)
-        val_spearmans.append(spearman)
-        
-        # 打印评估结果
-        print(f"Epoch {epoch+1}: Train Loss: {avg_train_loss:.4f}, Val Loss: {avg_val_loss:.4f}, MAE: {mae:.4f}, Spearman: {spearman:.4f}")
-    
-    # 保存最终模型
-    torch.save(model.state_dict(), 'task2/models/simple_model.pth')
-    print("模型已保存到 task2/models/simple_model.pth")
-    
-    # 绘制训练过程
-    plot_training_history(train_losses, val_losses, val_maes, val_spearmans, final_labels, final_preds)
-    
-    return model
 
 if __name__ == "__main__":
     # 设置随机种子
@@ -654,6 +380,7 @@
     np.random.seed(42)
     
     # 设置设备
+    # 设置设备
     device = torch.device('cuda' if torch.cuda.is_available() else 'cpu')
     print(f"使用设备: {device}")
     
@@ -665,64 +392,6 @@
     # 询问用户是否使用小数据集
     use_small_dataset = input("是否使用5%的数据集进行快速训练？(y/n): ").lower() == 'y'
     sample_ratio = 0.05 if use_small_dataset else 1.0
-    
-    # 加载数据
-    train_loader, val_loader = load_data(batch_size=32, sample_ratio=sample_ratio)
-    
-    # 初始化模型
-    model = SimpleRatingPredictor('task2/models/bert-base-chinese')
-    
-    # 训练模型 - 统一使用5轮训练
-    epochs = 5
-    model = train_and_evaluate(model, train_loader, val_loader, epochs=epochs, device=device)
-    
-    # 测试预测
-    tokenizer = BertTokenizer.from_pretrained('task2/models/bert-base-chinese')
-    
-    test_comments = [
-        "这部动漫太棒了，情节紧凑，人物刻画深入，强烈推荐！",
-        "剧情一般，画风还可以，打发时间可以看看。",
-        "太难看了，浪费时间，剧情混乱，角色塑造差。"
-    ]
-    
-    print("\n测试预测结果:")
-    for comment in test_comments:
-        rating = predict_rating(model, comment, tokenizer, device)
-        print(f"评论: {comment}")
-        print(f"预测评分: {rating:.1f}/10\n")
-    
-    print("简易微调程序执行完毕!")
-
-def predict_rating(model, text, tokenizer, device='cuda'):
-    """使用模型预测单个评论的评分"""
-    model.eval()
-    encoding = tokenizer(
-        text,
-        add_special_tokens=True,
-        max_length=128,
-        padding='max_length',
-        truncation=True,
-        return_tensors='pt'
-    )
-    
-    input_ids = encoding['input_ids'].to(device)
-    attention_mask = encoding['attention_mask'].to(device)
-    
-    with torch.no_grad():
-        prediction = model(input_ids, attention_mask)
-    
-    # 将0-1的预测值转换为1-10的评分
-    rating = prediction.item() * 10
-    return rating
->>>>>>> b5e09c5a
-
-if __name__ == "__main__":
-    # 设置随机种子
-    torch.manual_seed(42)
-    np.random.seed(42)
-    
-    # 设置设备
-    device = torch.device('cuda' if torch.cuda.is_available() else 'cpu')
     print(f"使用设备: {device}")
     
     # 用户选择
@@ -735,7 +404,6 @@
     sample_ratio = 0.05 if use_small_dataset else 1.0
     
     # 加载数据
-<<<<<<< HEAD
     train_loader, val_loader = load_data(batch_size=64, sample_ratio=sample_ratio)
     
     # 初始化模型 - 增加dropout率
@@ -757,16 +425,6 @@
         low_rating_weight=low_rating_weight,
         device=device
     )
-=======
-    train_loader, val_loader = load_data(batch_size=32, sample_ratio=sample_ratio)
-    
-    # 初始化模型
-    model = SimpleRatingPredictor('task2/models/bert-base-chinese')
-    
-    # 训练模型
-    epochs = 3 if use_small_dataset else 5
-    model = train_and_evaluate(model, train_loader, val_loader, epochs=epochs, device=device)
->>>>>>> b5e09c5a
     
     # 测试预测
     tokenizer = BertTokenizer.from_pretrained('task2/models/bert-base-chinese')
